--- conflicted
+++ resolved
@@ -495,20 +495,14 @@
         
     if comparison:
 
-<<<<<<< HEAD
         print(f"session_id Comparison", session_id)
-=======
->>>>>>> 9acb1562
         guidelines = get_combined_guidelines(criteria)
         logger.info(f"Comparison document received: {comparison}")
         # Try obtaining vectorstore config for the user uploaded document vectorstore
         try:
             logger.info("Retrieving vectorstore config.")
             db_secret = get_secret_comparison(DB_COMP_SECRET_NAME)
-<<<<<<< HEAD
             
-=======
->>>>>>> 9acb1562
             vectorstore_config_dict = {
                 'collection_name': session_id,
                 'dbname': db_secret["dbname"],
