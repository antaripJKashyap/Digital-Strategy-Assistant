--- conflicted
+++ resolved
@@ -43,10 +43,7 @@
         response = secrets_manager_client.get_secret_value(SecretId=DB_SECRET_NAME)["SecretString"]
         db_secret = json.loads(response)
     return db_secret
-<<<<<<< HEAD
-=======
 
->>>>>>> 340ad935
 
 def connect_to_db():
     global connection
@@ -124,11 +121,6 @@
         cur.execute(query, (category_id, document_name, document_type))
         result = cur.fetchone()
         cur.close()
-<<<<<<< HEAD
-        
-
-=======
->>>>>>> 340ad935
         if result:
             return result[0]
         else:
