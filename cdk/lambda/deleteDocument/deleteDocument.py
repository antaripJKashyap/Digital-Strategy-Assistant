import os
import json
import boto3
import psycopg2
from aws_lambda_powertools import Logger

logger = Logger()

s3 = boto3.client('s3')
BUCKET = os.environ["BUCKET"]
DB_SECRET_NAME = os.environ["SM_DB_CREDENTIALS"]
RDS_PROXY_ENDPOINT = os.environ["RDS_PROXY_ENDPOINT"]

# AWS Clients
secrets_manager_client = boto3.client('secretsmanager')
# Global variables for caching
connection = None
db_secret = None

def get_secret():
    global db_secret
    if not db_secret:
        response = secrets_manager_client.get_secret_value(SecretId=DB_SECRET_NAME)["SecretString"]
        db_secret = json.loads(response)
    return db_secret

def connect_to_db():
    global connection
    if connection is None or connection.closed:
        try:
            secret = get_secret()
            connection_params = {
                'dbname': secret["dbname"],
                'user': secret["username"],
                'password': secret["password"],
                'host': RDS_PROXY_ENDPOINT,
                'port': secret["port"]
            }
            connection_string = " ".join([f"{key}={value}" for key, value in connection_params.items()])
            connection = psycopg2.connect(connection_string)
            logger.info("Connected to the database!")
        except Exception as e:
            logger.error(f"Failed to connect to database: {e}")
            if connection:
                connection.rollback()
                connection.close()
            raise
    return connection
<<<<<<< HEAD

=======
>>>>>>> 340ad935
    

def delete_document_from_db(category_id, document_name, document_type):
    connection = connect_to_db()
    if connection is None:
        logger.error("No database connection available.")
        return {
        "statusCode": 500,
        "body": json.dumps("Database connection failed.")
        }
        

    try:
        cur = connection.cursor()

        delete_query = """
            DELETE FROM "documents" 
            WHERE category_id = %s AND document_name = %s AND document_type = %s;
        """
        cur.execute(delete_query, (category_id, document_name, document_type))

        connection.commit()
        logger.info(f"Successfully deleted document {document_name}.{document_type} from category {category_id}.")

        cur.close()
    except Exception as e:
        if cur:
            cur.close()
        connection.rollback()
        logger.error(f"Error deleting document {document_name}.{document_type} from database: {e}")
        raise


@logger.inject_lambda_context
def lambda_handler(event, context):
    query_params = event.get("queryStringParameters", {})

    category_id = query_params.get("category_id", "")
    document_name = query_params.get("document_name", "")
    document_type = query_params.get("document_type", "")

    if not category_id or not document_name or not document_type:
        logger.error("Missing required parameters", extra={
            "category_id": category_id,
            "document_name": document_name,
            "document_type": document_type
        })
        return {
            'statusCode': 400,
            "headers": {
                "Content-Type": "application/json",
                "Access-Control-Allow-Headers": "*",
                "Access-Control-Allow-Origin": "*",
                "Access-Control-Allow-Methods": "*",
            },
            'body': json.dumps('Missing required parameters: category_id, document_id, document_name, or document_type')
        } 

    try:
        # Allowed document types for documents
        allowed_document_types = {"pdf", "docx", "pptx", "txt", "xlsx", "xps", "mobi", "cbz"}

        folder = None
        objects_to_delete = []
        # Determine the folder based on the file type
        if document_type in allowed_document_types:
            folder = "documents"
            objects_to_delete.append({"Key": f"{category_id}/{document_name}.{document_type}"})
        else:
            return {
                'statusCode': 400,
                "headers": {
                    "Content-Type": "application/json",
                    "Access-Control-Allow-Headers": "*",
                    "Access-Control-Allow-Origin": "*",
                    "Access-Control-Allow-Methods": "*",
                },
                'body': json.dumps('Unsupported document type')
            }

        # Delete the document from S3
        response = s3.delete_objects(
            Bucket=BUCKET,
            Delete={
                "Objects": objects_to_delete,
                "Quiet": True,
            },
        )
        
        logger.info(f"S3 Response: {response}")
        logger.info(f"File {document_name}.{document_type} and any associated documents deleted successfully from S3.")

        # Delete the document from the database
        try:
            delete_document_from_db(category_id, document_name, document_type)
            logger.info(f"File {document_name}.{document_type} deleted from the database.")
        except Exception as e:
            logger.error(f"Error deleting file {document_name}.{document_type} from the database: {e}")
            return {
                'statusCode': 500,
                "headers": {
                    "Content-Type": "application/json",
                    "Access-Control-Allow-Headers": "*",
                    "Access-Control-Allow-Origin": "*",
                    "Access-Control-Allow-Methods": "*",
                },
                'body': json.dumps(f"Error deleting file {document_name}.{document_type} from the database")
            }

        return {
            'statusCode': 200,
            "headers": {
                "Content-Type": "application/json",
                "Access-Control-Allow-Headers": "*",
                "Access-Control-Allow-Origin": "*",
                "Access-Control-Allow-Methods": "*",
            },
            'body': json.dumps('Document deleted successfully')
        }
        
    except Exception as e:
        logger.exception(f"Error deleting Document: {e}")
        return {
            'statusCode': 500,
            "headers": {
                "Content-Type": "application/json",
                "Access-Control-Allow-Headers": "*",
                "Access-Control-Allow-Origin": "*",
                "Access-Control-Allow-Methods": "*",
            },
            'body': json.dumps('Internal server error')
        }<|MERGE_RESOLUTION|>--- conflicted
+++ resolved
@@ -46,10 +46,6 @@
                 connection.close()
             raise
     return connection
-<<<<<<< HEAD
-
-=======
->>>>>>> 340ad935
     
 
 def delete_document_from_db(category_id, document_name, document_type):
