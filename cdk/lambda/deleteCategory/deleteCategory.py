--- conflicted
+++ resolved
@@ -10,10 +10,7 @@
 BUCKET = os.environ["BUCKET"]
 DB_SECRET_NAME = os.environ["SM_DB_CREDENTIALS"]
 RDS_PROXY_ENDPOINT = os.environ["RDS_PROXY_ENDPOINT"]
-<<<<<<< HEAD
-=======
 
->>>>>>> 340ad935
 # AWS Clients
 secrets_manager_client = boto3.client('secretsmanager')
 # Global variables for caching
@@ -71,10 +68,6 @@
         logger.info(f"Successfully deleted document category {category_id}.")
 
         cur.close()
-<<<<<<< HEAD
-        
-=======
->>>>>>> 340ad935
     except Exception as e:
         if cur:
             cur.close()
