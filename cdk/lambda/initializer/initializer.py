import os
import json
import boto3
import psycopg2
from psycopg2.extensions import AsIs
import secrets

DB_SECRET_NAME = os.environ["DB_SECRET_NAME"]
DB_USER_SECRET_NAME = os.environ["DB_USER_SECRET_NAME"]
DB_PROXY = os.environ["DB_PROXY"]
print(psycopg2.__version__)


def getDbSecret():
    # secretsmanager client to get db credentials
    sm_client = boto3.client("secretsmanager")
    response = sm_client.get_secret_value(SecretId=DB_SECRET_NAME)["SecretString"]
    secret = json.loads(response)
    return secret

def createConnection():

    connection = psycopg2.connect(
        user=dbSecret["username"],
        password=dbSecret["password"],
        host=dbSecret["host"],
        dbname=dbSecret["dbname"],
        # sslmode="require"
    )
    return connection


dbSecret = getDbSecret()
connection = createConnection()


def handler(event, context):
    global connection
    print(connection)
    if connection.closed:
        connection = createConnection()
    
    cursor = connection.cursor()
    try:

        #
        ## Create tables and schema
        ##

        # Create tables based on the schema
        sqlTableCreation = """
            CREATE EXTENSION IF NOT EXISTS "uuid-ossp";
            CREATE TABLE IF NOT EXISTS "users" (
<<<<<<< HEAD
            "user_id" uuid PRIMARY KEY,
            "user_email" varchar,
            "first_name" varchar,
            "last_name" varchar,
            "time_account_created" timestamp,
            "last_sign_in" timestamp
=======
                "user_id" uuid PRIMARY KEY,
                "user_email" varchar,
                "first_name" varchar,
                "last_name" varchar,
                "time_account_created" timestamp,
                "last_sign_in" timestamp
            );

            CREATE TABLE IF NOT EXISTS "categories" (
                "category_id" uuid PRIMARY KEY,
                "category_name" varchar,
                "category_number" integer
>>>>>>> 5b4a0e86
            );

            CREATE TABLE IF NOT EXISTS "categories" (
            "category_id" uuid PRIMARY KEY,
            "category_name" varchar,
            "category_number" integer
            );

            CREATE TABLE IF NOT EXISTS "sessions" (
<<<<<<< HEAD
            "session_id" uuid PRIMARY KEY,
            "session_name" varchar,
            "time_created" timestamp
            );

            CREATE TABLE IF NOT EXISTS "messages_dynamo" (
            "session_id" uuid PRIMARY KEY,
            "message_id" uuid,
            "message_content" varchar,
            "user_sent" bool,
            "time_created" timestamp
            );

            CREATE TABLE IF NOT EXISTS "documents" (
            "document_id" uuid PRIMARY KEY,
            "category_id" uuid,
            "document_s3_file_path" varchar,
            "document_name" varchar,
            "document_type" varchar,
            "time_created" timestamp
            );

            CREATE TABLE IF NOT EXISTS "user_engagement_log" (
            "log_id" uuid PRIMARY KEY,
            "session_id" uuid,
            "document_id" uuid,
            "engagement_type" varchar,
            "engagement_details" text,
            "timestamp" timestamp
            );

            CREATE TABLE IF NOT EXISTS "feedback" (
            "feedback_id" uuid PRIMARY KEY,
            "session_id" uuid,
            "feedback_rating" integer,
            "feedback_description" varchar
            );

            ALTER TABLE "user_engagement_log" ADD FOREIGN KEY ("session_id") REFERENCES "sessions" ("session_id") ON DELETE CASCADE ON UPDATE CASCADE;

            ALTER TABLE "feedback" ADD FOREIGN KEY ("session_id") REFERENCES "sessions" ("session_id") ON DELETE CASCADE ON UPDATE CASCADE;

            ALTER TABLE "documents" ADD FOREIGN KEY ("category_id") REFERENCES "categories" ("category_id") ON DELETE CASCADE ON UPDATE CASCADE;
=======
                "session_id" uuid PRIMARY KEY,
                "session_name" varchar,
                "time_created" timestamp
            );

            CREATE TABLE IF NOT EXISTS "messages_dynamo" (
                "session_id" uuid PRIMARY KEY,
                "message_id" uuid,
                "message_content" varchar,
                "user_sent" bool,
                "time_created" timestamp
            );

            CREATE TABLE IF NOT EXISTS "documents" (
                "document_id" uuid PRIMARY KEY,
                "category_id" uuid,
                "document_s3_file_path" varchar,
                "document_name" varchar,
                "document_type" varchar,
                "meta_data" varchar,
                "time_created" timestamp
            );

            CREATE TABLE IF NOT EXISTS "user_engagement_log" (
                "log_id" uuid PRIMARY KEY,
                "session_id" uuid,
                "document_id" uuid,
                "engagement_type" varchar,
                "engagement_details" text,
                "timestamp" timestamp
            );

            CREATE TABLE IF NOT EXISTS "feedback" (
                "feedback_id" uuid PRIMARY KEY,
                "session_id" uuid,
                "feedback_rating" integer,
                "feedback_description" varchar
            );

            ALTER TABLE "user_engagement_log" 
                ADD FOREIGN KEY ("session_id") 
                REFERENCES "sessions" ("session_id") 
                ON DELETE CASCADE ON UPDATE CASCADE;

            ALTER TABLE "feedback" 
                ADD FOREIGN KEY ("session_id") 
                REFERENCES "sessions" ("session_id") 
                ON DELETE CASCADE ON UPDATE CASCADE;

            ALTER TABLE "documents" 
                ADD FOREIGN KEY ("category_id") 
                REFERENCES "categories" ("category_id") 
                ON DELETE CASCADE ON UPDATE CASCADE;
>>>>>>> 5b4a0e86
        """

        #
        ## Create user with limited permission on RDS
        ##

        # Execute table creation
        cursor.execute(sqlTableCreation)
        connection.commit()

        # Generate 16 bytes username and password randomly
        username = secrets.token_hex(8)
        password = secrets.token_hex(16)
        usernameTableCreator = secrets.token_hex(8)
        passwordTableCreator = secrets.token_hex(16)

        # Based on the observation,
        #   - Database name: does not reflect from the CDK dbname read more from https://stackoverflow.com/questions/51014647/aws-postgres-db-does-not-exist-when-connecting-with-pg
        #   - Schema: uses the default schema 'public' in all tables
        #
        # Create new user with the following permission:
        #   - SELECT
        #   - INSERT
        #   - UPDATE
        #   - DELETE

        # comment out to 'connection.commit()' on redeployment
        sqlCreateUser = """
            DO $$
            BEGIN
                CREATE ROLE readwrite;
            EXCEPTION
                WHEN duplicate_object THEN
                    RAISE NOTICE 'Role already exists.';
            END
            $$;

            GRANT CONNECT ON DATABASE postgres TO readwrite;

            GRANT USAGE ON SCHEMA public TO readwrite;
            GRANT SELECT, INSERT, UPDATE, DELETE ON ALL TABLES IN SCHEMA public TO readwrite;
            ALTER DEFAULT PRIVILEGES IN SCHEMA public GRANT SELECT, INSERT, UPDATE, DELETE ON TABLES TO readwrite;
            GRANT USAGE ON ALL SEQUENCES IN SCHEMA public TO readwrite;
            ALTER DEFAULT PRIVILEGES IN SCHEMA public GRANT USAGE ON SEQUENCES TO readwrite;

            CREATE USER "%s" WITH PASSWORD '%s';
            GRANT readwrite TO "%s";
        """
        
        sqlCreateTableCreator = """
            DO $$
            BEGIN
                CREATE ROLE tablecreator;
            EXCEPTION
                WHEN duplicate_object THEN
                    RAISE NOTICE 'Role already exists.';
            END
            $$;

            GRANT CONNECT ON DATABASE postgres TO tablecreator;

            GRANT USAGE, CREATE ON SCHEMA public TO tablecreator;
            GRANT SELECT, INSERT, UPDATE, DELETE ON ALL TABLES IN SCHEMA public TO tablecreator;
            ALTER DEFAULT PRIVILEGES IN SCHEMA public GRANT SELECT, INSERT, UPDATE, DELETE ON TABLES TO tablecreator;
            GRANT USAGE ON ALL SEQUENCES IN SCHEMA public TO tablecreator;
            ALTER DEFAULT PRIVILEGES IN SCHEMA public GRANT USAGE ON SEQUENCES TO tablecreator;

            CREATE USER "%s" WITH PASSWORD '%s';
            GRANT tablecreator TO "%s";
        """


        #Execute table creation
        cursor.execute(
            sqlCreateUser,
            (
                AsIs(username),
                AsIs(password),
                AsIs(username),
            ),
        )
        connection.commit()
        cursor.execute(
            sqlCreateTableCreator,
            (
                AsIs(usernameTableCreator),
                AsIs(passwordTableCreator),
                AsIs(usernameTableCreator),
            ),
        )
        connection.commit()

        #also for table creator:
        authInfoTableCreator = {"username": usernameTableCreator, "password": passwordTableCreator}

        # comment out to on redeployment
        dbSecret.update(authInfoTableCreator)
        sm_client = boto3.client("secretsmanager")
        sm_client.put_secret_value(
            SecretId=DB_PROXY, SecretString=json.dumps(dbSecret)
        )

        #
        ## Load client username and password to SSM
        ##
        authInfo = {"username": username, "password": password}

        # comment out to on redeployment
        dbSecret.update(authInfo)
        sm_client = boto3.client("secretsmanager")
        sm_client.put_secret_value(
            SecretId=DB_USER_SECRET_NAME, SecretString=json.dumps(dbSecret)
        )
        sql = """
            SELECT * FROM users;
        """
        
        cursor.execute(sql)
        print(cursor.fetchall())
        
        sql = """
            SELECT * FROM sessions;
        """
        cursor.execute(sql)
        print(cursor.fetchall())
        
        sql = """
            SELECT * FROM messages;
        """
        cursor.execute(sql)
        print(cursor.fetchall())

        sql = """
            SELECT * FROM documents;
        """
        cursor.execute(sql)
        print(cursor.fetchall())

        sql = """
            SELECT * FROM user_engagement_log;
        """
        cursor.execute(sql)
        print(cursor.fetchall())
        
        sql = """
            SELECT * FROM categories;
        """
        cursor.execute(sql)
        print(cursor.fetchall())


        # Close cursor and connection
        cursor.close()
        connection.close()

        print("Initialization completed")
    except Exception as e:
        print(e)<|MERGE_RESOLUTION|>--- conflicted
+++ resolved
@@ -51,14 +51,6 @@
         sqlTableCreation = """
             CREATE EXTENSION IF NOT EXISTS "uuid-ossp";
             CREATE TABLE IF NOT EXISTS "users" (
-<<<<<<< HEAD
-            "user_id" uuid PRIMARY KEY,
-            "user_email" varchar,
-            "first_name" varchar,
-            "last_name" varchar,
-            "time_account_created" timestamp,
-            "last_sign_in" timestamp
-=======
                 "user_id" uuid PRIMARY KEY,
                 "user_email" varchar,
                 "first_name" varchar,
@@ -71,61 +63,9 @@
                 "category_id" uuid PRIMARY KEY,
                 "category_name" varchar,
                 "category_number" integer
->>>>>>> 5b4a0e86
-            );
-
-            CREATE TABLE IF NOT EXISTS "categories" (
-            "category_id" uuid PRIMARY KEY,
-            "category_name" varchar,
-            "category_number" integer
             );
 
             CREATE TABLE IF NOT EXISTS "sessions" (
-<<<<<<< HEAD
-            "session_id" uuid PRIMARY KEY,
-            "session_name" varchar,
-            "time_created" timestamp
-            );
-
-            CREATE TABLE IF NOT EXISTS "messages_dynamo" (
-            "session_id" uuid PRIMARY KEY,
-            "message_id" uuid,
-            "message_content" varchar,
-            "user_sent" bool,
-            "time_created" timestamp
-            );
-
-            CREATE TABLE IF NOT EXISTS "documents" (
-            "document_id" uuid PRIMARY KEY,
-            "category_id" uuid,
-            "document_s3_file_path" varchar,
-            "document_name" varchar,
-            "document_type" varchar,
-            "time_created" timestamp
-            );
-
-            CREATE TABLE IF NOT EXISTS "user_engagement_log" (
-            "log_id" uuid PRIMARY KEY,
-            "session_id" uuid,
-            "document_id" uuid,
-            "engagement_type" varchar,
-            "engagement_details" text,
-            "timestamp" timestamp
-            );
-
-            CREATE TABLE IF NOT EXISTS "feedback" (
-            "feedback_id" uuid PRIMARY KEY,
-            "session_id" uuid,
-            "feedback_rating" integer,
-            "feedback_description" varchar
-            );
-
-            ALTER TABLE "user_engagement_log" ADD FOREIGN KEY ("session_id") REFERENCES "sessions" ("session_id") ON DELETE CASCADE ON UPDATE CASCADE;
-
-            ALTER TABLE "feedback" ADD FOREIGN KEY ("session_id") REFERENCES "sessions" ("session_id") ON DELETE CASCADE ON UPDATE CASCADE;
-
-            ALTER TABLE "documents" ADD FOREIGN KEY ("category_id") REFERENCES "categories" ("category_id") ON DELETE CASCADE ON UPDATE CASCADE;
-=======
                 "session_id" uuid PRIMARY KEY,
                 "session_name" varchar,
                 "time_created" timestamp
@@ -179,7 +119,6 @@
                 ADD FOREIGN KEY ("category_id") 
                 REFERENCES "categories" ("category_id") 
                 ON DELETE CASCADE ON UPDATE CASCADE;
->>>>>>> 5b4a0e86
         """
 
         #
