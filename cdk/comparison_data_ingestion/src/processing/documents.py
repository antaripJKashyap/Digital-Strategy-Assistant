--- conflicted
+++ resolved
@@ -109,7 +109,7 @@
     
     1. Retrieve or create guardrails needed for content filtering.
     2. List documents in the specified S3 path.
-    3. Download and process each document (PDF), page by page.
+    3. Download and process each document (PDF or text), page by page for PDFs.
     4. Apply the configured guardrail checks via the Bedrock Runtime.
        - If any restricted content is found, all documents are deleted from S3, 
          and processing is aborted with an error message.
@@ -162,11 +162,7 @@
             with tempfile.NamedTemporaryFile(delete=False) as tmp_file:
                 tmp_path = tmp_file.name
                 s3.download_file(bucket, document_key, tmp_path)
-<<<<<<< HEAD
-            
-=======
-
->>>>>>> 7d30cbef
+            
             # Open the PDF using pymupdf
             doc_pdf = pymupdf.open(tmp_path)
             doc_id = str(uuid.uuid4())
@@ -176,12 +172,15 @@
                 page_text = page.get_text().strip()
                 if not page_text:
                     continue
+            
+            # Extract text from each page
+            for page_idx, page in enumerate(doc_pdf, start=1):
+                page_text = page.get_text().strip()
+                if not page_text:
+                    continue
 
                 # Apply the guardrail to the extracted text
-<<<<<<< HEAD
                 
-=======
->>>>>>> 7d30cbef
                 try:
                     response = bedrock_runtime_client.apply_guardrail(
                         guardrailIdentifier=guardrail_id,
@@ -210,12 +209,13 @@
                                         break
                                 if error_message:
                                     break
-
-<<<<<<< HEAD
+                                    elif topic.get('name') == 'OffensiveContent' and topic.get('action') == 'BLOCKED':
+                                        error_message = "Sorry, I cannot process your document(s) because I've detected offensive content in them."
+                                        break
+                                if error_message:
+                                    break
+
                         # Sensitive information policy (PII) checks
-=======
-                            # Sensitive information policy (PII) checks
->>>>>>> 7d30cbef
                             if not error_message and 'sensitiveInformationPolicy' in assessment:
                                 for pii in assessment['sensitiveInformationPolicy'].get('piiEntities', []):
                                     if pii.get('action') in ['BLOCKED', 'ANONYMIZED']:
@@ -233,41 +233,19 @@
 
                         # Delete all documents from S3 since the user must re-upload 
                         # for a new attempt
-<<<<<<< HEAD
                         
                         # Delete all documents from S3
-=======
->>>>>>> 7d30cbef
                         for key in document_keys:
                             s3.delete_object(Bucket=bucket, Key=key)
                             logger.info(f"Deleted {key} from S3.")
-
-                        # Return the error message triggered by guardrails
+                        
                         return error_message
-<<<<<<< HEAD
-                    
-                    
-                    
-=======
-
->>>>>>> 7d30cbef
+                    
+                    
+                    
                 except Exception as e:
-                    logger.error(f"Error applying guardrail: {e}")
-                    raise
-
-                # If guardrail did not trigger a block, 
-                # create a Document object for further processing
-                all_docs.append(Document(
-                    page_content=page_text,
-                    metadata={
-                        "id": doc_id,
-                        "filename": document_key,
-                        "page": page_idx,
-                        "category_id": category_id,
-                    }
-                ))
-            
-            doc_pdf.close()
+                    logger.error(f"Error processing text document {document_key}: {e}")
+                    continue
             
         except Exception as e:
             logger.error(f"Error processing document {document_key}: {e}")
@@ -289,8 +267,4 @@
         logger.info(f"Deleted {key} from S3.")
     
     # Return success if the process completed without guardrail intervention
-<<<<<<< HEAD
     return "SUCCESS"
-=======
-    return "SUCCESS"
->>>>>>> 7d30cbef
