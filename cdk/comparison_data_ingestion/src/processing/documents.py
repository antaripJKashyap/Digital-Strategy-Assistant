import os, tempfile, logging, uuid, time
from io import BytesIO
from typing import List, Optional, Dict
import boto3, pymupdf
from langchain_postgres import PGVector
from langchain_core.documents import Document

# Setup logging
logging.basicConfig(level=logging.INFO)
logger = logging.getLogger(__name__)

# Initialize the clients
s3 = boto3.client('s3')
bedrock_client = boto3.client(service_name='bedrock')
bedrock_runtime_client = boto3.client(service_name='bedrock-runtime')

def setup_guardrail(guardrail_name: str) -> tuple[str, str]:
    """
    Ensure a guardrail with a given name is created and published if it doesn't exist.
    Returns a tuple (guardrail_id, guardrail_version) for the guardrail.
    
    Args:
        guardrail_name (str): The name of the guardrail to create or retrieve.
    
    Returns:
        A tuple (guardrail_id (str), guardrail_version (str)).
    """
    guardrail_name = guardrail_name
    guardrail_name_exists = False
    guardrail_id = None
    guardrail_version = None

    # Check if a guardrail with the given name already exists
    paginator = bedrock_client.get_paginator('list_guardrails')
    for page in paginator.paginate():
        for guardrail in page.get('guardrails', []):
            if guardrail['name'] == guardrail_name:
                # If found, capture its existing ID and version
                logger.info(f"Found guardrail name={guardrail_name}, version={guardrail_version}, id={guardrail_id}")
                guardrail_id = guardrail['id']
                guardrail_version = guardrail.get('version')
                guardrail_name_exists = True

    # If the guardrail does not exist, create and publish a new one
    if not guardrail_name_exists:
        logger.info(f"Creating new guardrail\nName: {guardrail_name}")
        response = bedrock_client.create_guardrail(
            name=guardrail_name,
            description='Block financial advice and PII',
            topicPolicyConfig={
                'topicsConfig': [
                    {
                        'name': 'FinancialAdvice',
                        'definition': 'Providing personalized financial guidance or investment recommendations.',
                        'examples': [
                            'Which mutual fund should I invest in for retirement?',
                            'Can you advise on the best way to reduce my debt?'
                        ],
                        'type': 'DENY'
                    },
                    {
                        'name': 'OffensiveContent',
                        'definition': 'Content that includes hate speech, discriminatory remarks, explicit material, or language intended to offend individuals or groups.',
                        'examples': [
                            'Tell me a joke about [a specific race or religion].',
                            'Share an offensive meme targeting [a specific group].'
                        ],
                        'type': 'DENY'
                    }
                ]
            },
            sensitiveInformationPolicyConfig={
                'piiEntitiesConfig': [
                    {'type': 'EMAIL', 'action': 'BLOCK'},
                    {'type': 'PHONE', 'action': 'BLOCK'},
                    {'type': 'NAME', 'action': 'ANONYMIZE'}
                ]
            },
            blockedInputMessaging='Sorry, I cannot respond to that.',
            blockedOutputsMessaging='Sorry, I cannot respond to that.'
        )
        
        # Wait for 5 seconds so that the guardrail's status can become 'READY'
        logger.info("Waiting for 5 seconds so that the created guardrail's status changes to 'READY'...")
        time.sleep(5)
        
        guardrail_id = response['guardrailId']
        logger.info(f"ID: {guardrail_id}")
        
        # Publish the initial version of the guardrail
        version_response = bedrock_client.create_guardrail_version(
            guardrailIdentifier=guardrail_id,
            description='Published version',
            clientRequestToken=str(uuid.uuid4())
        )
        guardrail_version = version_response['version']
        logger.info(f"Version: {guardrail_version}")

    print(f"\n\nReturning guardrail with name = {guardrail_name}, id = {guardrail_id}, version = {guardrail_version}.")
    return guardrail_id, guardrail_version

def process_documents(
    bucket: str,
    category_id: str, 
    vectorstore: PGVector
) -> str:
    """
    Process documents stored in an S3 bucket under the provided category ID. 
    
    1. Retrieve or create guardrails needed for content filtering.
    2. List documents in the specified S3 path.
    3. Download and process each document (PDF or text), page by page for PDFs.
    4. Apply the configured guardrail checks via the Bedrock Runtime.
       - If any restricted content is found, all documents are deleted from S3, 
         and processing is aborted with an error message.
    5. Otherwise, successful documents are added to the vectorstore, 
       and the originals are removed from S3.

    Args:
        bucket (str): The name of the S3 bucket containing documents to process.
        category_id (str): A specific prefix in the S3 bucket indicating which 
                        documents to process.
        vectorstore (PGVector): An instance of PGVector for adding the processed documents.
    
    Returns:
        str: 
            - "SUCCESS" if documents are processed successfully without triggering 
              guardrail conflicts. 
            - Otherwise, an error message string if restricted content is detected.
    """
    logger.info("Starting document processing...")

    # Setup or retrieve the necessary guardrail
    guardrail_id, guardrail_version = setup_guardrail(guardrail_name='comprehensive-guardrails')

    # Collect all document keys under the specified prefix
    document_keys = []
    paginator = s3.get_paginator('list_objects_v2')
    page_iterator = paginator.paginate(Bucket=bucket, Prefix=f"{category_id}/")
    try:
        for page in page_iterator:
            if "Contents" not in page:
                continue
            for obj in page['Contents']:
                key = obj['Key']
                # Skip folders (keys ending with "/")
                if not key.endswith("/"):
                    document_keys.append(key)
    except Exception as e:
        logger.error(f"Error listing documents: {e}")
        raise

    all_docs = []
    error_message = None

    # Process each document individually
    for document_key in document_keys:
        logger.info(f"Processing document: {document_key}")
        try:
<<<<<<< HEAD
            # Download the document to a temporary file
            with tempfile.NamedTemporaryFile(delete=False) as tmp_file:
                tmp_path = tmp_file.name
                s3.download_file(bucket, document_key, tmp_path)
            
            # Open the PDF using pymupdf
            doc_pdf = pymupdf.open(tmp_path)
=======
            # Get the document directly from S3 as bytes
            response = s3.get_object(Bucket=bucket, Key=document_key)
            file_data = response['Body'].read()
            
            # Open the document using pymupdf
            document_filetype = document_key.split('.')[-1].lower()
            doc_pdf = pymupdf.open(stream=file_data, filetype=document_filetype)
>>>>>>> 0cc73ef9
            doc_id = str(uuid.uuid4())
            
            # Extract text from each page
            for page_idx, page in enumerate(doc_pdf, start=1):
                page_text = page.get_text().strip()
                if not page_text:
                    continue
            
            # Extract text from each page
            for page_idx, page in enumerate(doc_pdf, start=1):
                page_text = page.get_text().strip()
                if not page_text:
                    continue

                # Apply the guardrail to the extracted text
                
                try:
                    response = bedrock_runtime_client.apply_guardrail(
                        guardrailIdentifier=guardrail_id,
                        guardrailVersion=guardrail_version,
                        source="INPUT",
                        content=[{"text": {
                            "text": page_text,
                            "qualifiers": ["guard_content"]}
                        }]
                    )
                    
                    # Check if guardrail intervention occurred
                    if response.get('action') == 'GUARDRAIL_INTERVENED':
                        error_message = None
                        # Inspect each assessment for violations in order of priority
                        for assessment in response.get('assessments', []):
                            # Topics policy checks (Financial Advice, Offensive Content)
                            if 'topicPolicy' in assessment:
                                for topic in assessment['topicPolicy'].get('topics', []):
                                    if topic.get('name') == 'FinancialAdvice' and topic.get('action') == 'BLOCKED':
                                        error_message = "Sorry, I cannot process your document(s) because I've detected financial advice in them."
                                        break

                                    elif topic.get('name') == 'OffensiveContent' and topic.get('action') == 'BLOCKED':
                                        error_message = "Sorry, I cannot process your document(s) because I've detected offensive content in them."
                                        break
                                if error_message:
                                    break
                                    elif topic.get('name') == 'OffensiveContent' and topic.get('action') == 'BLOCKED':
                                        error_message = "Sorry, I cannot process your document(s) because I've detected offensive content in them."
                                        break
                                if error_message:
                                    break

                        # Sensitive information policy (PII) checks
                            if not error_message and 'sensitiveInformationPolicy' in assessment:
                                for pii in assessment['sensitiveInformationPolicy'].get('piiEntities', []):
                                    if pii.get('action') in ['BLOCKED', 'ANONYMIZED']:
                                        error_message = "Sorry, I cannot process your document(s) because I've detected sensitive (personally identifiable) information in them."
                                        break
                                if error_message:
                                    break

                        # If we still have no specific message but there's an intervention
                        if not error_message:
                            error_message = "Sorry, I cannot process your document(s) due to restricted content."

                        # Cleanup before aborting
                        doc_pdf.close()

                        # Delete all documents from S3 since the user must re-upload 
                        # for a new attempt
                        
                        # Delete all documents from S3
                        for key in document_keys:
                            s3.delete_object(Bucket=bucket, Key=key)
                            logger.info(f"Deleted {key} from S3.")
                        
                        return error_message
                    
                    
                    
                except Exception as e:
                    logger.error(f"Error processing text document {document_key}: {e}")
                    continue
            
        except Exception as e:
            logger.error(f"Error processing document {document_key}: {e}")
            raise

    # If no guardrail errors occurred, add all documents to the vector store
    if all_docs:
        vectorstore.add_documents(all_docs)
        logger.info(f"Added {len(all_docs)} documents to vectorstore.")

    # Regardless of success or error, delete the original S3 objects if we've reached this point
    for key in document_keys:
        s3.delete_object(Bucket=bucket, Key=key)
        logger.info(f"Deleted {key} from S3.")
    
    # Return success if the process completed without guardrail intervention
    return "SUCCESS"
<|MERGE_RESOLUTION|>--- conflicted
+++ resolved
@@ -157,15 +157,6 @@
     for document_key in document_keys:
         logger.info(f"Processing document: {document_key}")
         try:
-<<<<<<< HEAD
-            # Download the document to a temporary file
-            with tempfile.NamedTemporaryFile(delete=False) as tmp_file:
-                tmp_path = tmp_file.name
-                s3.download_file(bucket, document_key, tmp_path)
-            
-            # Open the PDF using pymupdf
-            doc_pdf = pymupdf.open(tmp_path)
-=======
             # Get the document directly from S3 as bytes
             response = s3.get_object(Bucket=bucket, Key=document_key)
             file_data = response['Body'].read()
@@ -173,7 +164,6 @@
             # Open the document using pymupdf
             document_filetype = document_key.split('.')[-1].lower()
             doc_pdf = pymupdf.open(stream=file_data, filetype=document_filetype)
->>>>>>> 0cc73ef9
             doc_id = str(uuid.uuid4())
             
             # Extract text from each page
