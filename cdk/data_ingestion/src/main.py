import os
import json
import boto3
import psycopg2
from datetime import datetime, timezone
import logging

from helpers.vectorstore import update_vectorstore
from langchain_aws import BedrockEmbeddings


# Set up basic logging
logging.basicConfig(level=logging.INFO)
logger = logging.getLogger()

DB_SECRET_NAME = os.environ["SM_DB_CREDENTIALS"]
REGION = os.environ["REGION"]
DSA_DATA_INGESTION_BUCKET = os.environ["BUCKET"]
RDS_PROXY_ENDPOINT = os.environ["RDS_PROXY_ENDPOINT"]

EMBEDDING_BUCKET_NAME = os.environ["EMBEDDING_BUCKET_NAME"]
EMBEDDING_MODEL_PARAM = os.environ["EMBEDDING_MODEL_PARAM"]
<<<<<<< HEAD
=======

>>>>>>> 340ad935
# AWS Clients
secrets_manager_client = boto3.client("secretsmanager")
ssm_client = boto3.client("ssm")
bedrock_runtime = boto3.client("bedrock-runtime", region_name=REGION)
<<<<<<< HEAD
=======

>>>>>>> 340ad935
# Cached resources
connection = None
db_secret = None
EMBEDDING_MODEL_ID = None

<<<<<<< HEAD
=======

>>>>>>> 340ad935
def get_parameter():
    """
    Fetch a parameter value from Systems Manager Parameter Store.
    """
    global EMBEDDING_MODEL_ID
    if EMBEDDING_MODEL_ID is None:
        try:
            response = ssm_client.get_parameter(Name=EMBEDDING_MODEL_PARAM, WithDecryption=True)
            EMBEDDING_MODEL_ID = response["Parameter"]["Value"]
        except Exception as e:
            logger.error(f"Error fetching parameter {EMBEDDING_MODEL_PARAM}: {e}")
            raise
    return EMBEDDING_MODEL_ID
<<<<<<< HEAD
=======

>>>>>>> 340ad935



def get_secret():
    global db_secret
    if db_secret is None:
        try:
            response = secrets_manager_client.get_secret_value(SecretId=DB_SECRET_NAME)["SecretString"]
            db_secret = json.loads(response)
        except Exception as e:
            logger.error(f"Error fetching secret {DB_SECRET_NAME}: {e}")
            raise
    return db_secret

def connect_to_db():
    global connection
    if connection is None or connection.closed:
        try:
            secret = get_secret()
            connection_params = {
                'dbname': secret["dbname"],
                'user': secret["username"],
                'password': secret["password"],
                'host': RDS_PROXY_ENDPOINT,
                'port': secret["port"]
            }
            connection_string = " ".join([f"{key}={value}" for key, value in connection_params.items()])
            connection = psycopg2.connect(connection_string)
            logger.info("Connected to the database!")
        except Exception as e:
            logger.error(f"Failed to connect to database: {e}")
            if connection:
                connection.rollback()
                connection.close()
            raise
    return connection

def parse_s3_file_path(document_key):
    # Assuming the file path is of the format: {category_id}/{document_name}.{document_type}
    try:
        category_id, documentname_with_ext = document_key.split('/')
        document_name, document_type = documentname_with_ext.rsplit('.', 1)  # Split on the last period
        return category_id, document_name, document_type
    except Exception as e:
        logger.error(f"Error parsing S3 document path: {e}")
        return {
                    "statusCode": 400,
                    "body": json.dumps("Error parsing S3 document path.")
                }

def insert_file_into_db(category_id, document_name, document_type, document_s3_file_path):
    connection = connect_to_db()
    if connection is None:
        logger.error("No database connection available.")
        return {
            "statusCode": 500,
            "body": json.dumps("Database connection failed.")
        }
    
    try:
        cur = connection.cursor()

        # Check if a record already exists
        select_query = """
        SELECT * FROM "documents"
        WHERE category_id = %s
        AND document_name = %s
        AND document_type = %s;
        """
        cur.execute(select_query, (category_id, document_name, document_type))

        existing_document = cur.fetchone()

        if existing_document:
            # Update the existing record
            update_query = """
                UPDATE "documents"
                SET document_s3_file_path = %s,
                time_created = %s
                WHERE category_id = %s
                AND document_name = %s
                AND document_type = %s;
            """
            timestamp = datetime.now(timezone.utc)
            cur.execute(update_query, (
                document_s3_file_path,  # filepath
                timestamp,  # time_uploaded
                category_id,  # module_id
                document_name,  # filename
                document_type  # filetype
            ))
            logger.info(f"Successfully updated file {document_name}.{document_type} in database for module {category_id}.")
        else:
            # Insert a new record
            insert_query = """
                INSERT INTO "documents" 
                (category_id, document_s3_file_path, document_name, document_type, metadata, time_created)
                VALUES (%s, %s, %s, %s, %s, %s);
            """
            timestamp = datetime.now(timezone.utc)
            cur.execute(insert_query, (
                category_id,  # module_id
                document_s3_file_path,
                document_name,  # filename
                document_type, # filetype
                "",
                timestamp

        ))
        logger.info(f"Successfully inserted document {document_name}.{document_type} into database for module {category_id}.")

        connection.commit()
        cur.close()
<<<<<<< HEAD
        
=======
>>>>>>> 340ad935
    except Exception as e:
        if cur:
            cur.close()
        connection.rollback()
        logger.error(f"Error inserting document {document_name}.{document_type} into database: {e}")
        raise

def update_vectorstore_from_s3(bucket, category_id):
    
    embeddings = BedrockEmbeddings(
        model_id=get_parameter(), 
        client=bedrock_runtime,
        region_name=REGION
    )
    
<<<<<<< HEAD
    secret = get_secret()
=======
    secret  = get_secret()
>>>>>>> 340ad935

    vectorstore_config_dict = {
        'collection_name': "all",
        'dbname': secret["dbname"],
        'user': secret["username"],
        'password': secret["password"],
        'host': RDS_PROXY_ENDPOINT,
        'port': secret["port"]
    }

    try:
        update_vectorstore(
            bucket=bucket,
            category_id=category_id,
            vectorstore_config_dict=vectorstore_config_dict,
            embeddings=embeddings
        )
    except Exception as e:
        logger.error(f"Error updating vectorstore for course {category_id}: {e}")
        raise

def handler(event, context):
    records = event.get('Records', [])
    if not records:
        return {
            "statusCode": 400,
            "body": json.dumps("No valid S3 event found.")
        }

    for record in records:
        event_name = record['eventName']
        bucket_name = record['s3']['bucket']['name']

        # Only process files from the DSA_DATA_INGESTION_BUCKET
        if bucket_name != DSA_DATA_INGESTION_BUCKET:
            
            continue  # Ignore this event and move to the next one
        document_key = record['s3']['object']['key']


        # Parse the file path
        category_id, document_name, document_type = parse_s3_file_path(document_key)
        if not category_id or not document_name or not document_type:
            return {
                    "statusCode": 400,
                    "body": json.dumps("Error parsing S3 file path.")
            }

        if event_name.startswith('ObjectCreated:'):
            # Insert the file into the PostgreSQL database
            try:
                insert_file_into_db(
                    category_id=category_id,
                    document_name=document_name,
                    document_type=document_type,
                    document_s3_file_path=document_key
                )
                logger.info(f"File {document_name}.{document_type} inserted successfully.")
            except Exception as e:
                logger.error(f"Error inserting file {document_name}.{document_type} into database: {e}")
                return {
                    "statusCode": 500,
                    "body": json.dumps(f"Error inserting file {document_name}.{document_type}: {e}")
                }
            
        else:
            logger.info(f"File {document_name}.{document_type} is being deleted. Deleting files from database does not occur here.")
        # Update embeddings for course after the file is successfully inserted into the database
        try:
                update_vectorstore_from_s3(bucket_name, category_id)
                logger.info(f"Vectorstore updated successfully for course {category_id}.")
        except Exception as e:
                logger.error(f"Error updating vectorstore for course {category_id}: {e}")
                return {
                    "statusCode": 500,
                    "body": json.dumps(f"Document inserted, but error updating vectorstore: {e}")
                }

        return {
                "statusCode": 200,
                "body": json.dumps({
                    "message": "New file inserted into database.",
                    "location": f"s3://{bucket_name}/{document_key}"
                })
            }

    return {
        "statusCode": 400,
        "body": json.dumps("No new document upload or deletion event found.")
    }<|MERGE_RESOLUTION|>--- conflicted
+++ resolved
@@ -20,27 +20,18 @@
 
 EMBEDDING_BUCKET_NAME = os.environ["EMBEDDING_BUCKET_NAME"]
 EMBEDDING_MODEL_PARAM = os.environ["EMBEDDING_MODEL_PARAM"]
-<<<<<<< HEAD
-=======
-
->>>>>>> 340ad935
+
 # AWS Clients
 secrets_manager_client = boto3.client("secretsmanager")
 ssm_client = boto3.client("ssm")
 bedrock_runtime = boto3.client("bedrock-runtime", region_name=REGION)
-<<<<<<< HEAD
-=======
-
->>>>>>> 340ad935
+
 # Cached resources
 connection = None
 db_secret = None
 EMBEDDING_MODEL_ID = None
 
-<<<<<<< HEAD
-=======
-
->>>>>>> 340ad935
+
 def get_parameter():
     """
     Fetch a parameter value from Systems Manager Parameter Store.
@@ -54,10 +45,7 @@
             logger.error(f"Error fetching parameter {EMBEDDING_MODEL_PARAM}: {e}")
             raise
     return EMBEDDING_MODEL_ID
-<<<<<<< HEAD
-=======
-
->>>>>>> 340ad935
+
 
 
 
@@ -171,10 +159,6 @@
 
         connection.commit()
         cur.close()
-<<<<<<< HEAD
-        
-=======
->>>>>>> 340ad935
     except Exception as e:
         if cur:
             cur.close()
@@ -190,11 +174,7 @@
         region_name=REGION
     )
     
-<<<<<<< HEAD
-    secret = get_secret()
-=======
     secret  = get_secret()
->>>>>>> 340ad935
 
     vectorstore_config_dict = {
         'collection_name': "all",
