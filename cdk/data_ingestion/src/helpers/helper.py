--- conflicted
+++ resolved
@@ -104,16 +104,6 @@
         host=vectorstore_config_dict['host'],
         port=int(vectorstore_config_dict['port'])
     )
-<<<<<<< HEAD
-    if vectorstore:
-        # define record manager
-        namespace = f"pgvector/{vectorstore_config_dict['collection_name']}"
-        record_manager = SQLRecordManager(
-            namespace, db_url=connection_string
-        )
-        record_manager.create_schema()
-=======
->>>>>>> 340ad935
 
     if not vectorstore_and_conn:
         logger.error("VectorStore could not be initialized. Exiting.")
